--- conflicted
+++ resolved
@@ -462,11 +462,8 @@
             plt.figure()
             for i in range(len(t_list)):    # t_list[i] is the list for configuration i
                 plt.plot(np.arange(len(t_list[i])) + 1, t_list[i], label=f'Configuration {i}', marker=marker)
-<<<<<<< HEAD
-            if np.max(np.max((t_list))) >= 10000:
-=======
+
             if max(max((t_list))) >= 10000:
->>>>>>> 90cbb1c2
                 plt.ticklabel_format(style='sci', axis='y', scilimits=(0, 0))
             plt.xlabel('Event index')
             plt.ylabel(f'{y_labels[t]}')
