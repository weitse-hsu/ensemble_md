####################################################################
#                                                                  #
#    ensemble_md,                                                  #
#    a python package for running GROMACS simulation ensembles     #
#                                                                  #
#    Written by Wei-Tse Hsu <wehs7661@colorado.edu>                #
#    Copyright (c) 2022 University of Colorado Boulder             #
#                                                                  #
####################################################################
"""
Unit tests for the module replica_exchange_EE.py.
"""
import re
import os
import sys
import yaml
import copy
import random
import pytest
import subprocess
import numpy as np
import ensemble_md
from unittest.mock import patch
from ensemble_md.utils import gmx_parser
from ensemble_md.replica_exchange_EE import ReplicaExchangeEE
from ensemble_md.utils.exceptions import ParameterError

import logging
logging.basicConfig(level=logging.DEBUG)

current_path = os.path.dirname(os.path.abspath(__file__))
input_path = os.path.join(current_path, "data")


@pytest.fixture
def params_dict():
    """
    Generates a dictionary containing the required REXEE parameters.
    """
    REXEE_dict = {
        'gmx_executable': 'gmx',
        'gro': 'ensemble_md/tests/data/sys.gro',
        'top': 'ensemble_md/tests/data/sys.top',
        'mdp': 'ensemble_md/tests/data/expanded.mdp',
        'n_sim': 4,
        'n_iter': 10,
        's': 1,
    }
    yield REXEE_dict

    # Remove the file after the unit test is done.
    if os.path.isfile('params.yaml') is True:
        os.remove('params.yaml')


def get_REXEE_instance(input_dict, yml_file='params.yaml'):
    """
    Saves a dictionary as a yaml file and use it to instantiate the ReplicaExchangeEE class.
    """
    with open(yml_file, 'w') as f:
        yaml.dump(input_dict, f)
    REXEE = ReplicaExchangeEE(yml_file)
    return REXEE


def check_param_error(REXEE_dict, param, match, wrong_val='cool', right_val=None):
    """
    Test if ParameterError is raised if a parameter is not well-defined.
    """
    REXEE_dict[param] = wrong_val
    with pytest.raises(ParameterError, match=match):
        get_REXEE_instance(REXEE_dict)
    REXEE_dict[param] = right_val  # so that REXEE_dict can be read without failing in later assertions

    return REXEE_dict


class Test_ReplicaExchangeEE:
    def test_init(self, params_dict):
        logging.debug("Initializing ReplicaExchangeEE")
        REXEE = get_REXEE_instance(params_dict)
        assert REXEE.yaml == 'params.yaml'
        logging.debug("Finished initializing ReplicaExchangeEE")

    def test_set_params_error(self, params_dict):
        # 1. Required parameters
        del params_dict['n_sim']
        with pytest.raises(ParameterError, match="Required parameter 'n_sim' not specified in params.yaml."):
            get_REXEE_instance(params_dict)
        params_dict['n_sim'] = 4  # so params_dict can be read without failing in the assertions below

        # 2. Available options
        check_param_error(params_dict, 'proposal', "The specified proposal scheme is not available. Available options include 'single', 'neighboring', 'exhaustive', 'random_range'.", 'cool', 'exhaustive')  # noqa: E501
        check_param_error(params_dict, 'df_method', "The specified free energy estimator is not available. Available options include 'TI', 'BAR', and 'MBAR'.")  # noqa: E501
        check_param_error(params_dict, 'err_method', "The specified method for error estimation is not available. Available options include 'propagate', and 'bootstrap'.")  # noqa: E501

        # 3. Integer parameters
        check_param_error(params_dict, 'nst_sim', "The parameter 'nst_sim' should be an integer.")
        check_param_error(params_dict, 'seed', "The parameter 'seed' should be an integer.")
        check_param_error(params_dict, 'n_sim', "The parameter 'n_sim' should be an integer.", 4.1, 4)

        # 4. Positive parameters
        check_param_error(params_dict, 'nst_sim', "The parameter 'nst_sim' should be positive.", -5, 500)
        check_param_error(params_dict, 'n_iter', "The parameter 'n_iter' should be positive.", 0, 10)

        # 5. Non-negative parameters
        check_param_error(params_dict, 'N_cutoff', "The parameter 'N_cutoff' should be non-negative unless no weight correction is needed, i.e. N_cutoff = -1.", -5)  # noqa: E501

        # 6. String parameters
        check_param_error(params_dict, 'mdp', "The parameter 'mdp' should be a string.", 3, 'ensemble_md/tests/data/expanded.mdp')  # noqa: E501

        # 7. Boolean parameters
        check_param_error(params_dict, 'msm', "The parameter 'msm' should be a boolean variable.", 3, False)

        # 8. Errors related to nstlog and nstdhdl
        mdp = gmx_parser.MDP(os.path.join(input_path, "expanded.mdp"))  # A perfect mdp file

        # 8-1. nstlog is not a factor of nst_sim
        mdp['nstlog'] = 200
        mdp.write(os.path.join(input_path, "expanded_test.mdp"))
        params_dict['mdp'] = 'ensemble_md/tests/data/expanded_test.mdp'
        params_dict['nst_sim'] = 100
        with pytest.raises(ParameterError, match='The parameter "nstlog" must be a factor of the parameter "nst_sim" specified in the YAML file.'):  # noqa: E501
            get_REXEE_instance(params_dict)

        # 8-2. nstdhdl is not a factor of nst_sim
        mdp['nstlog'] = 100
        mdp['nstdhdl'] = 200
        mdp.write(os.path.join(input_path, "expanded_test.mdp"))
        with pytest.raises(ParameterError, match='The parameter "nstdhdl" must be a factor of the parameter "nst_sim" specified in the YAML file.'):  # noqa: E501
            get_REXEE_instance(params_dict)

        # 8-3. nstexpanded is not a factor of nstdhdl
        mdp['nstdhdl'] = 100
        mdp['nstexpanded'] = 50
        mdp.write(os.path.join(input_path, "expanded_test.mdp"))
        with pytest.raises(ParameterError, match='In REXEE, the parameter "nstdhdl" must be a factor of the parameter "nstexpanded", or the calculation of acceptance ratios may be wrong.'):  # noqa: E501
            get_REXEE_instance(params_dict)

        os.remove(os.path.join(input_path, "expanded_test.mdp"))

        # 9. n_sub < 1
        params_dict['s'] = 5
        params_dict['mdp'] = 'ensemble_md/tests/data/expanded.mdp'
        # Note that the parentheses are special characters that need to be escaped in regular expressions
        with pytest.raises(ParameterError, match=r'There must be at least two states for each replica \(current value: -6\). The current specified configuration \(n_tot=9, n_sim=4, s=5\) does not work for REXEE.'):  # noqa: E501
            get_REXEE_instance(params_dict)

        # 10. s < 0
        params_dict['s'] = -1
        with pytest.raises(ParameterError, match="The parameter 's' should be non-negative."):
            get_REXEE_instance(params_dict)
        params_dict['s'] = 1  # set back to a normal value

        # 11. Cases for MT-REXEE (relevant parameters: add_swappables, modify_coords, etc.)
        params_dict['gro'] = ['ensemble_md/tests/data/sys.gro']
        with pytest.raises(ParameterError, match="The number of the input GRO files must be the same as the number of replicas, if multiple are specified."):  # noqa: E501
            get_REXEE_instance(params_dict)
        params_dict['gro'] = 'ensemble_md/tests/data/sys.gro'  # set back to a normal value

        # 12. Test mdp_args
        params_dict['mdp_args'] = 3
        with pytest.raises(ParameterError, match="The parameter 'mdp_args' should be a dictionary."):
            get_REXEE_instance(params_dict)

        params_dict['mdp_args'] = {'ref_p': 1.0}
        with pytest.raises(ParameterError, match="The values specified in 'mdp_args' should be lists."):
            get_REXEE_instance(params_dict)

        params_dict['mdp_args'] = {'ref_p': [1.0, 1.0, 1.0, 1.0]}
        with pytest.raises(ParameterError, match="MDP parameters set by 'mdp_args' should differ across at least two replicas."):  # noqa: E501
            get_REXEE_instance(params_dict)

        params_dict['mdp_args'] = {5: [1, 1, 1, 1.01]}  # set back to a normal value
        with pytest.raises(ParameterError, match="All keys specified in 'mdp_args' should be strings."):
            get_REXEE_instance(params_dict)

        params_dict['mdp_args'] = {'ref-p': [1.0, 1.01, 1.02, 1.03]}
        with pytest.raises(ParameterError, match="ensemble_md convention: Parameters specified in 'mdp_args' must use underscores in place of hyphens."):  # noqa: E501
            get_REXEE_instance(params_dict)

        params_dict['mdp_args'] = {'ref_p': [1.0, 1.01, 1.02]}
        with pytest.raises(ParameterError, match="The number of values specified for each key in 'mdp_args' should be the same as the number of replicas."):  # noqa: E501
            get_REXEE_instance(params_dict)

        params_dict['mdp_args'] = {'nstlog': [200, 100, 100, 100]}
        with pytest.raises(ParameterError, match='The parameter "nstlog" must be a factor of the parameter "nst_sim" specified in the YAML file.'):  # noqa: E501
            get_REXEE_instance(params_dict)

        params_dict['mdp_args'] = {'nstdhdl': [200, 100, 100, 100]}
        with pytest.raises(ParameterError, match='The parameter "nstdhdl" must be a factor of the parameter "nst_sim" specified in the YAML file.'):  # noqa: E501
            get_REXEE_instance(params_dict)

        params_dict['mdp_args'] = {'nstdhdl': [20, 10, 10, 10], 'nstexpanded': [10, 50, 10, 10]}
        with pytest.raises(ParameterError, match='In REXEE, the parameter "nstdhdl" must be a factor of the parameter "nstexpanded", or the calculation of acceptance ratios may be wrong.'):  # noqa: E501
            get_REXEE_instance(params_dict)
        params_dict['mdp_args'] = None  # set back to a normal value

        # 13. Test the parameter 'pull'
        params_dict['nst_sim'] = 2000
        mdp = gmx_parser.MDP(os.path.join(input_path, "expanded_pull.mdp"))
        params_dict['mdp'] = 'ensemble_md/tests/data/expanded_test.mdp'

        mdp['pull_coord1_geometry'] = 'direction'
        mdp.write(params_dict['mdp'])
        get_REXEE_instance(params_dict)

        mdp['pull_coord1_geometry'] = 'distance'  # set back to the original value
        mdp['pull_coord1_start'] = 'no'
        mdp.write(params_dict['mdp'])
        get_REXEE_instance(params_dict)

        mdp['pull_coord1_start'] = 'yes'
        mdp.write(params_dict['mdp'])
        mdp['pull_nstxout'] = 0
        mdp.write(params_dict['mdp'])
        REXEE_pull = get_REXEE_instance(params_dict)
        warning = 'A non-zero value should be specified for pull_nstxout if pull_coord*_start is set to yes.'
        assert warning in REXEE_pull.warnings

        os.remove(os.path.join(input_path, "expanded_test.mdp"))

    def test_set_params_warnings(self, params_dict):
        # 1. Non-recognizable parameter in the YAML file
        params_dict['cool'] = 10
        REXEE = get_REXEE_instance(params_dict)
        warning = 'Warning: Parameter "cool" specified in the input YAML file is not recognizable.'
        assert warning in REXEE.warnings

        # 2. Warnings related to the mdp file
        mdp = gmx_parser.MDP(os.path.join(input_path, "expanded.mdp"))  # A perfect mdp file
        mdp['lmc_seed'] = 1000
        mdp['gen_seed'] = 1000
        mdp['wl_scale'] = ''
        mdp['gen_vel'] = 'no'
        mdp.write(os.path.join(input_path, "expanded_test.mdp"))

        params_dict['mdp'] = 'ensemble_md/tests/data/expanded_test.mdp'
        params_dict['N_cutoff'] = 1000
        REXEE = get_REXEE_instance(params_dict)

        warning_1 = 'Warning: The weight correction/weight combination method is specified but will not be used since the weights are fixed.'  # noqa: E501
        warning_2 = 'Warning: We recommend setting lmc_seed as -1 so the random seed is different for each iteration.'
        warning_3 = 'Warning: We recommend setting gen_seed as -1 so the random seed is different for each iteration.'
        warning_4 = 'Warning: We recommend generating new velocities for each iteration to avoid potential issues with the detailed balance.'  # noqa: E501

        assert warning_1 in REXEE.warnings
        assert warning_2 in REXEE.warnings
        assert warning_3 in REXEE.warnings
        assert warning_4 in REXEE.warnings

        os.remove(os.path.join(input_path, "expanded_test.mdp"))

        # 2. Warnings related to the mdp file (for cases where mdp_args is not None)
        mdp = gmx_parser.MDP(os.path.join(input_path, "expanded.mdp"))  # A perfect mdp file
        mdp.write(os.path.join(input_path, "expanded_test.mdp"))

        params_dict['mdp_args'] = {'lmc_seed': [-1, -1, -1, 0], 'gen_seed': [-1, -1, -1, 0], 'gen_vel': ['no', 'no', 'no', 'yes']}  # noqa: E501
        REXEE_2 = get_REXEE_instance(params_dict)
        assert warning_2 in REXEE_2.warnings
        assert warning_3 in REXEE_2.warnings
        assert warning_4 in REXEE_2.warnings

    def test_set_params(self, params_dict):
        # 0. Get an REXEE instance to test
        REXEE = get_REXEE_instance(params_dict)

        # 1. Check the required REXEE parameters
        assert REXEE.gmx_executable == 'gmx'
        assert REXEE.gro == "ensemble_md/tests/data/sys.gro"
        assert REXEE.top == "ensemble_md/tests/data/sys.top"
        assert REXEE.mdp == "ensemble_md/tests/data/expanded.mdp"
        assert REXEE.n_sim == 4
        assert REXEE.n_iter == 10
        assert REXEE.s == 1

        # 2. Check the default values of the parameters not specified in params.yaml
        assert REXEE.proposal == "exhaustive"
        assert REXEE.w_combine is False
        assert REXEE.N_cutoff == -1
        assert REXEE.verbose is True
        assert REXEE.runtime_args is None
        assert REXEE.n_ckpt == 100
        assert REXEE.msm is False
        assert REXEE.free_energy is False
        assert REXEE.df_spacing == 1
        assert REXEE.df_method == 'MBAR'
        assert REXEE.err_method == 'propagate'
        assert REXEE.n_bootstrap == 50
        assert REXEE.seed is None

        # 3. Check the MDP parameters
        assert REXEE.dt == 0.002
        assert REXEE.temp == 298
        assert REXEE.nst_sim == 500
        assert REXEE.fixed_weights is False

        # 4. Checked the derived parameters
        # Note that lambda_dict will also be tested in test_map_lambda2state.
        k = 1.380649e-23
        NA = 6.0221408e23
        assert REXEE.kT == k * NA * 298 / 1000
        assert REXEE.lambda_types == ['coul_lambdas', 'vdw_lambdas']
        assert REXEE.n_tot == 9
        assert REXEE.n_sub == 6
        assert REXEE.state_ranges == [
            [0, 1, 2, 3, 4, 5],
            [1, 2, 3, 4, 5, 6],
            [2, 3, 4, 5, 6, 7],
            [3, 4, 5, 6, 7, 8], ]
        assert REXEE.equil == [-1, -1, -1, -1]  # will be zeros after the first iteration if the weights are fixed
        assert REXEE.n_rejected == 0
        assert REXEE.n_swap_attempts == 0
        assert REXEE.n_empty_swappable == 0
        assert REXEE.rep_trajs == [[0], [1], [2], [3]]

        params_dict['df_method'] = 'MBAR'
        REXEE = get_REXEE_instance(params_dict)
        assert REXEE.df_data_type == 'u_nk'

        params_dict['df_method'] = 'BAR'
        REXEE = get_REXEE_instance(params_dict)
        assert REXEE.df_data_type == 'dhdl'

        params_dict['grompp_args'] = {'-maxwarn': 1}
        params_dict['runtime_args'] = {'-nt': 16, '-ntomp': 8}
        REXEE = get_REXEE_instance(params_dict)
        assert REXEE.runtime_args == {'-nt': 16, '-ntomp': 8}
        assert REXEE.grompp_args == {'-maxwarn': 1}

        assert REXEE.reformatted_mdp is False

    def test_set_params_edge_cases(self, params_dict):
        # In the previous unit tests, we have tested the case where fixed_weights is False. Here we test the others.
        mdp = gmx_parser.MDP(os.path.join(input_path, "expanded.mdp"))

        # 1. wl_scale is not specified
        del mdp['wl_scale']
        mdp.write(os.path.join(input_path, "expanded_test.mdp"))
        params_dict['mdp'] = 'ensemble_md/tests/data/expanded_test.mdp'
        REXEE = get_REXEE_instance(params_dict)
        assert REXEE.fixed_weights is True

        # 2. wl_scale is not empty
        mdp['wl_scale'] = ''  # It will become an empty array array([]) after read by gmx_parser.abs(x)
        mdp.write(os.path.join(input_path, "expanded_test.mdp"))
        REXEE = get_REXEE_instance(params_dict)
        assert REXEE.fixed_weights is True
        assert REXEE.modify_coords_fn is None  # Just an additional test for modify_coords_fn

    def test_set_params_mtrexee(self, params_dict):
        # Test 1: Below we check if the parameter "add_swappables" is well-defined.
        params_dict['add_swappables'] = 5
        params_dict['mdp'] = 'expanded.mdp'  # irrelevant to MT-REXEE but just to cover some lines
        with pytest.raises(ParameterError, match="The parameter 'add_swappables' should be a list."):
            get_REXEE_instance(params_dict)

        params_dict['add_swappables'] = [15, 16]
        with pytest.raises(ParameterError, match="The parameter 'add_swappables' should be a nested list."):
            get_REXEE_instance(params_dict)

        params_dict['add_swappables'] = [[-3, 1], [4, 5]]
        with pytest.raises(ParameterError, match="Each number specified in 'add_swappables' should be a non-negative integer."):  # noqa: E501
            get_REXEE_instance(params_dict)

        params_dict['add_swappables'] = [[1, 2, 3], [4, 5]]
        with pytest.raises(ParameterError, match="Each sublist in 'add_swappables' should contain two integers."):  # noqa: E501
            get_REXEE_instance(params_dict)

        # Test 2: Below are some checks for the parameter "modify_coords"
        # 2-1. The case where a function has the same name as the module.
        params_dict['mdp'] = 'ensemble_md/tests/data/expanded.mdp'
        params_dict['modify_coords'] = 'ensemble_md/tests/data/edit_gro.py'
        params_dict['add_swappables'] = [[2, 3], [4, 5]]
        with open('ensemble_md/tests/data/edit_gro.py', 'w') as f:
            f.write('def edit_gro():\n')
            f.write('    pass\n')
        REXEE = get_REXEE_instance(params_dict)
        assert REXEE.modify_coords_fn.__name__ == 'edit_gro'
        os.remove('ensemble_md/tests/data/edit_gro.py')

        # 2-2. The case where no function has the same name as the module.
        params_dict['modify_coords'] = 'ensemble_md/tests/data/check_gro.py'
        with open('ensemble_md/tests/data/check_gro.py', 'w') as f:
            f.write('def test_gro():\n')
            f.write('    pass\n')
        # Below we escape the error message since things like "." could be interpreted as special characters
        err_msg = re.escape("The module for coordinate manipulation (specified through the parameter) must have a function with the same name as the module, i.e., check_gro.")  # noqa: E501
        with pytest.raises(ParameterError, match=err_msg):  # noqa: E501
            REXEE = get_REXEE_instance(params_dict)
        os.remove('ensemble_md/tests/data/check_gro.py')

        # 2-2. The case where we use the dafult function
        params_dict['modify_coords'] = 'default'
        params_dict['swap_rep_pattern'] = [[[0, 1], [1, 0]], [[[1, 1], [2, 0]]]]
        params_dict['resname_list'] = ['A', 'B']
        REXEE = get_REXEE_instance(params_dict)
        assert REXEE.modify_coords_fn.__name__ == 'default_coords_fn'

    @patch('ensemble_md.replica_exchange_EE.subprocess.run')
    @patch('builtins.print')
    def test_check_gmx_executable(self, mock_print, mock_run, params_dict):
        # Here we test the case where the GROMACS executable is not available or an unexpected error occurs.
        # The case where the executable is found is tested in the other unit test.
        # Note that in check_gmx_executable, exceptions are caught (i.e., not raised), with a message printed,
        # so we can only check the printed messages.

        # Test 1: The case where the GROMACS executable is not available
        mock_run.side_effect = subprocess.CalledProcessError(1, ['which', 'gmx'])
        get_REXEE_instance(params_dict)
        mock_run.assert_called()
        mock_print.assert_called_with("gmx is not available.")

        # Test 2: The case where an unexpected error occurs
        mock_run.reset_mock()
        mock_print.reset_mock()

        mock_run.side_effect = Exception("Some error")
        get_REXEE_instance(params_dict)
        mock_run.assert_called()
        mock_print.assert_called_with("An error occurred:\nSome error")

    def test_reformat_MDP(self, params_dict):
        # Note that the function reformat_MDP is called in set_params
        mdp = gmx_parser.MDP(os.path.join(input_path, "expanded.mdp"))
        mdp['cool-stuff'] = 10
        mdp.write(os.path.join(input_path, "expanded_test.mdp"))
        params_dict['mdp'] = 'ensemble_md/tests/data/expanded_test.mdp'
        REXEE = get_REXEE_instance(params_dict)  # this calss reformat_MDP internally
        assert REXEE.reformatted_mdp is True
        assert REXEE.template['cool_stuff'] == 10
        assert os.path.isfile(os.path.join(input_path, "expanded_test_backup.mdp"))

        os.remove(os.path.join(input_path, "expanded_test.mdp"))
        os.remove(os.path.join(input_path, "expanded_test_backup.mdp"))

    def test_print_params(self, capfd, params_dict):
        # capfd is a fixture in pytest for testing STDOUT
        REXEE = get_REXEE_instance(params_dict)
        REXEE.print_params()
        out, err = capfd.readouterr()
        L = ""
        L += "Important parameters of REXEE\n=============================\n"
        L += f"Python version: {sys.version}\n"
        L += f"GROMACS executable: {REXEE.gmx_path}\n"  # Easier to pass CI. This is easy to catch anyway
        L += f"GROMACS version: {REXEE.gmx_version}\n"  # Easier to pass CI. This is easy to catch anyway
        L += f"ensemble_md version: {ensemble_md.__version__}\n"
        L += "Simulation inputs: ensemble_md/tests/data/sys.gro, ensemble_md/tests/data/sys.top, ensemble_md/tests/data/expanded.mdp\n"  # noqa: E501
        L += "Verbose log file: True\n"
        L += "Proposal scheme: exhaustive\n"
        L += "Whether to perform weight combination: False\n"
        L += "Type of means for weight combination: simple\n"
        L += "Whether to perform histogram correction: False\n"
        L += "Histogram cutoff for weight correction: -1\n"
        L += "Number of replicas: 4\nNumber of iterations: 10\n"
        L += "Length of each replica: 1.0 ps\nFrequency for checkpointing: 100 iterations\n"
        L += "Total number of states: 9\n"
        L += "Additionally defined swappable states: None\n"
        L += "Additional grompp arguments: None\n"
        L += "Additional runtime arguments: None\n"
        L += "External modules for coordinate manipulation: None\n"
        L += "MDP parameters differing across replicas: None\n"
        L += f"Alchemical ranges of each replica in REXEE:\n  - Replica 0: States {[np.int32(0), np.int32(1), np.int32(2), np.int32(3), np.int32(4), np.int32(5)]}\n"  # noqa: E501
        L += f"  - Replica 1: States {[np.int32(1), np.int32(2), np.int32(3), np.int32(4), np.int32(5), np.int32(6)]}\n  - Replica 2: States {[np.int32(2), np.int32(3), np.int32(4), np.int32(5), np.int32(6), np.int32(7)]}\n"  # noqa: E501
        L += f"  - Replica 3: States {[np.int32(3), np.int32(4), np.int32(5), np.int32(6), np.int32(7), np.int32(8)]}\n"  # noqa: E501
        assert out == L

        REXEE.reformatted_mdp = True  # Just to test the case where REXEE.reformatted_mdp is True
        REXEE.print_params(params_analysis=True)
        out, err = capfd.readouterr()
        L += "\nWhether to build Markov state models and perform relevant analysis: False\n"
        L += "Whether to perform free energy calculations: False\n"
        L += "The step to used in subsampling the DHDL data in free energy calculations, if any: 1\n"
        L += "The chosen free energy estimator for free energy calculations, if any: MBAR\n"
        L += "The method for estimating the uncertainty of free energies in free energy calculations, if any: propagate\n"  # noqa: E501
        L += "The number of bootstrap iterations in the boostrapping method, if used: 50\n"
        L += "The random seed to use in bootstrapping, if used: None\n"
        L += "Note that the input MDP file has been reformatted by replacing hypens with underscores. The original mdp file has been renamed as *backup.mdp.\n"  # noqa: E501
        assert out == L

        REXEE.gro = ['ensemble_md/tests/data/sys.gro', 'ensemble_md/tests/data/sys.gro']  # noqa: E501
        REXEE.top = ['ensemble_md/tests/data/sys.top', 'ensemble_md/tests/data/sys.top']
        REXEE.mdp_args = {'ref_p': [1.0, 1.01, 1.02, 1.03], 'ref_t': [298, 300, 302, 303]}
        REXEE.print_params()
        out_3, err = capfd.readouterr()
        line_1 = 'Simulation inputs: ensemble_md/tests/data/sys.gro, ensemble_md/tests/data/sys.gro, ensemble_md/tests/data/sys.top, ensemble_md/tests/data/sys.top, ensemble_md/tests/data/expanded.mdp\n'  # noqa: E501
        line_2 = 'MDP parameters differing across replicas:\n  - ref_p: [1.0, 1.01, 1.02, 1.03]\n  - ref_t: [298, 300, 302, 303]'  # noqa: E501
        assert line_1 in out_3
        assert line_2 in out_3

    def test_initialize_MDP(self, params_dict):
        params_dict['mdp_args'] = {'ref_p': [1.0, 1.01, 1.02, 1.03], 'ref_t': [298, 300, 302, 303]}
        REXEE = get_REXEE_instance(params_dict)
        MDP = REXEE.initialize_MDP(2)  # the third replica
        assert MDP["ref_p"] == 1.02
        assert MDP["nsteps"] == 500
        assert all(
            [
                a == b
                for a, b in zip(
                    MDP["vdw_lambdas"], [0.00, 0.00, 0.00, 0.25, 0.50, 0.75]
                )
            ]
        )
        assert all(
            [
                a == b
                for a, b in zip(
                    MDP["coul_lambdas"], [0.50, 0.75, 1.00, 1.00, 1.00, 1.00]
                )
            ]
        )
        assert all(
            [a == b for a, b in zip(MDP["init_lambda_weights"], [0, 0, 0, 0, 0, 0])]
        )

    def test_get_ref_dist(self, params_dict):
        params_dict['set_ref_dist'] = [True]
        REXEE = get_REXEE_instance(params_dict)
        REXEE.get_ref_dist('ensemble_md/tests/data/pullx.xvg')
        REXEE.ref_dist = [0.428422]

        with pytest.raises(FileNotFoundError):
            REXEE.get_ref_dist()  # the default f"{self.working_dir}/sim_0/iteration_0/pullx.xvg" would not exist

    def test_update_MDP(self, params_dict):
        new_template = "ensemble_md/tests/data/expanded.mdp"
        iter_idx = 3
        states = [2, 5, 7, 4]
        wl_delta = [0.4, 0.32, 0.256, 0.32]
        weights = [
            [0, 0, 0, 0, 0, 0],
            [0, 0, 0, 0, 0, 0],
            [3.48, 2.78, 3.21, 4.56, 8.79, 0.48],
            [8.45, 0.52, 3.69, 2.43, 4.56, 6.73], ]
        counts = [
            [4, 11, 9, 9, 11, 6],
            [9, 8, 8, 11, 7, 7],
            [3, 1, 1, 9, 15, 21],
            [0, 0, 0, 1, 18, 31],
        ]
        params_dict['set_ref_dist'] = [True]

        REXEE = get_REXEE_instance(params_dict)
        REXEE.equil = [-1, 1, 0, -1]  # i.e., the 3rd replica will use fixed weights in the next iteration
        MDP_1 = REXEE.update_MDP(
            new_template, 2, iter_idx, states, wl_delta, weights)  # third replica

        REXEE.get_ref_dist('ensemble_md/tests/data/pullx.xvg')  # so that we can test the pull code
        MDP_2 = REXEE.update_MDP(
            new_template, 3, iter_idx, states, wl_delta, weights, counts)  # fourth replica

        assert MDP_1["tinit"] == MDP_2["tinit"] == 3
        assert MDP_1["nsteps"] == MDP_2["nsteps"] == 500
        assert MDP_1["init_lambda_state"] == 5
        assert MDP_2["init_lambda_state"] == 1
        assert (MDP_1["init_wl_delta"] == MDP_1["wl_scale"] == MDP_1["wl_ratio"] == "")
        assert (MDP_1["lmc_weights_equil"] == MDP_1["weight_equil_wl_delta"] == "")
        assert MDP_2["init_wl_delta"] == 0.32
        assert all(
            [
                a == b
                for a, b in zip(
                    MDP_1["init_lambda_weights"], [3.48, 2.78, 3.21, 4.56, 8.79, 0.48]
                )
            ]
        )
        assert all(
            [
                a == b
                for a, b in zip(
                    MDP_2["init_lambda_weights"], [8.45, 0.52, 3.69, 2.43, 4.56, 6.73]
                )
            ]
        )
        assert MDP_2['init_histogram_counts'] == [0, 0, 0, 1, 18, 31]
        assert MDP_2['pull_coord1_start'] == 'no'
        assert MDP_2['pull_coord1_init'] == 0.428422

    def test_extract_final_dhdl_info(self, params_dict):
        REXEE = get_REXEE_instance(params_dict)
        dhdl_files = [
            os.path.join(input_path, f"dhdl/dhdl_{i}.xvg") for i in range(REXEE.n_sim)
        ]
        states = REXEE.extract_final_dhdl_info(dhdl_files)
        assert states == [5, 2, 2, 8]

    def test_extract_final_log_info(self, params_dict):
        REXEE = get_REXEE_instance(params_dict)
        log_files = [
            os.path.join(input_path, f"log/EXE_{i}.log") for i in range(REXEE.n_sim)]
        wl_delta, weights, counts = REXEE.extract_final_log_info(log_files)
        assert wl_delta == [0.4, 0.5, 0.5, 0.5]
        assert np.allclose(weights, [
            [0, 1.03101, 2.55736, 3.63808, 4.47220, 6.13408],
            [0, 1.22635, 2.30707, 2.44120, 4.10308, 6.03106],
            [0, 0.66431, 1.25475, 0.24443, 0.59472, 0.70726],
            [0, 0.09620, 1.59937, -4.31679, -22.89436, -28.08701], ])
        assert counts == [
            [4, 11, 9, 9, 11, 6],
            [9, 8, 8, 11, 7, 7],
            [3, 1, 1, 9, 15, 21],
            [0, 0, 0, 1, 18, 31], ]
        assert REXEE.equil == [-1, -1, -1, -1]

        # Below is a case where one of the replicas (the first replica) got equilibrated
        log_files[0] = os.path.join(input_path, "log/case2_1.log")  # equilibrated weights
        wl_delta, weights, counts = REXEE.extract_final_log_info(log_files)
        assert np.allclose(REXEE.equil, [6.06, -1, -1, -1])
        assert REXEE.equilibrated_weights == [[0.00000, 1.40453, 2.85258, 2.72480, 3.46220, 5.88607], [], [], []]

    def test_get_averaged_weights(self, params_dict):
        REXEE = get_REXEE_instance(params_dict)
        log_files = [
            os.path.join(input_path, f"log/EXE_{i}.log") for i in range(REXEE.n_sim)]
        avg, err = REXEE.get_averaged_weights(log_files)
        assert REXEE.current_wl_delta == [0.4, 0.5, 0.5, 0.5]
        assert REXEE.updating_weights == [
            [
                [0, 3.83101, 4.95736, 5.63808, 6.07220, 6.13408],
                [0, 3.43101, 3.75736, 5.23808, 4.87220, 5.33408],
                [0, 2.63101, 2.95736, 5.23808, 4.47220, 5.73408],
                [0, 1.83101, 2.55736, 4.43808, 4.47220, 6.13408],
                [0, 1.03101, 2.55736, 3.63808, 4.47220, 6.13408],
            ],  # the weights of the first replica at 5 different time frames
            [
                [0, 0.72635, 0.80707, 1.44120, 2.10308, 4.03106],
                [0, 0.72635, 1.30707, 1.44120, 2.10308, 4.53106],
                [0, 0.72635, 2.80707, 2.94120, 4.10308, 6.53106],
                [0, 1.72635, 2.30707, 2.44120, 5.10308, 6.53106],
                [0, 1.22635, 2.30707, 2.44120, 4.10308, 6.03106],
            ],  # the weights of the second replica at 5 different time frames
            [
                [0, -0.33569, -0.24525, 2.74443, 4.59472, 7.70726],
                [0, -0.33569, -0.24525, 2.74443, 3.59472, 3.70726],
                [0, -0.33569, -0.24525, 2.74443, 2.09472, 0.20726],
                [0, -0.33569, -0.24525, 1.74443, -0.90528, -0.79274],
                [0, 0.66431, 1.25475, 0.24443, 0.59472, 0.70726]
            ],  # the weights of the third replica at 5 different time frames
            [
                [0, 0.09620, 1.59937, -4.31679, -14.89436, -16.08701],
                [0, 0.09620, 1.59937, -4.31679, -15.89436, -20.08701],
                [0, 0.09620, 1.59937, -4.31679, -18.39436, -22.58701],
                [0, 0.09620, 1.59937, -4.31679, -20.39436, -25.58701],
                [0, 0.09620, 1.59937, -4.31679, -22.89436, -28.08701]
            ]
        ]
        assert np.allclose(avg[0],  [0, 2.55101, 3.35736, 4.83808, 4.8722, 5.89408])
        assert np.allclose(err[0], [0, 1.14542569, 1.0198039, 0.8, 0.69282032, 0.35777088])

    def test_identify_swappable_pairs(self, params_dict):
        REXEE = get_REXEE_instance(params_dict)
        REXEE.state_ranges = [list(range(i, i + 5)) for i in range(REXEE.n_sim)]  # 5 states per replica
        states = [4, 2, 2, 7]   # This would lead to the swappables: [(0, 1), (0, 2), (1, 2)] in the standard case
        dhdl_files = [os.path.join(input_path, f"dhdl/dhdl_{i}.xvg") for i in range(4)]

        # Case 1: Any case that is not neighboring swap has the same definition for the swappable pairs
        swappables, swap_index, states_for_swap = REXEE.identify_swappable_pairs(states, REXEE.state_ranges, dhdl_files)  # noqa: E501
        assert swappables == [(0, 1), (0, 2), (1, 2)]
        assert swap_index == []
        assert states_for_swap == []

        # Case 2: Neighboring exchange
        REXEE.proposal = 'neighboring'
        swappables, swap_index, states_for_swap = REXEE.identify_swappable_pairs(states, REXEE.state_ranges, dhdl_files)  # noqa: E501
        assert swappables == [(0, 1), (1, 2)]
        assert swap_index == []
        assert states_for_swap == []

        # Case 3: Non-neighboring exchange, with add_swappables
        REXEE.proposal = 'exhaustive'
        REXEE.add_swappables = [[3, 7], [4, 7]]
        states = [4, 3, 2, 7]  # Without add_swappables, the swappables would be [(0, 1), (0, 2), (1, 2)]
        swappables, swap_index, states_for_swap = REXEE.identify_swappable_pairs(states, REXEE.state_ranges, dhdl_files)  # noqa: E501
        assert swappables == [(0, 1), (0, 2), (1, 2), (0, 3), (1, 3)]
        assert swap_index == []
        assert states_for_swap == []

        # Case 4: Random Range
        REXEE = get_REXEE_instance(params_dict)
        REXEE.proposal = 'random_range'
        REXEE.state_ranges = [list(range(i, i + 7)) for i in [0, 7, 14, 21]]
        states = [5, 7, 13, 25]
        REXEE.add_swappables = [[6, 7], [13, 14], [20, 21]]
        REXEE.n_tot = 28
        REXEE.s = 7
        REXEE.template['nstdhdl'] = 100
        REXEE.template['nstxout'] = 1000
        REXEE.template['n_sim'] = 4

        dhdl_files = [
            os.path.join(input_path, f"dhdl/random-range/dhdl_{i}.xvg") for i in range(REXEE.n_sim)
        ]
        swappables, swap_index, states_for_swap = REXEE.identify_swappable_pairs(states, REXEE.state_ranges, dhdl_files)  # noqa: E501

<<<<<<< HEAD
        assert swappables[0] == [0, 1]
=======
        assert swappables == [[0, 1]]
>>>>>>> 059e4fc7
        assert swap_index[0][0] in [14, 15, 16]
        assert swap_index[0][1] in [10, 12, 16, 19]
        assert states_for_swap[0] == [6, 7]

    def test_propose_swap(self, params_dict):
        random.seed(0)
        REXEE = get_REXEE_instance(params_dict)
        swap_1 = REXEE.propose_swap([])
        swap_2 = REXEE.propose_swap([(0, 1), (0, 2), (1, 2)])
        assert swap_1 == []
        assert swap_2 == (1, 2)

    def test_get_swapping_pattern(self, params_dict):
        # weights are obtained from the log files in data/log, where the last states are 5, 2, 2, 8 (global indices)
        # state_ranges are: 0-5, 1-6, ..., 3-8
        dhdl_files = [os.path.join(input_path, f"dhdl/dhdl_{i}.xvg") for i in range(4)]

        # Test 1: Empty swap list, exhaustive proposal
        REXEE = get_REXEE_instance(params_dict)
        REXEE.verbose = False
        states = [0, 6, 7, 8]  # No swappable pairs
        f = copy.deepcopy(dhdl_files)
        pattern, swap_list, swap_index_accept, states_modified = REXEE.get_swapping_pattern(f, states)
        assert REXEE.n_empty_swappable == 1
        assert REXEE.n_swap_attempts == 0
        assert REXEE.n_rejected == 0
        assert pattern == [0, 1, 2, 3]
        assert swap_list == []
        assert swap_index_accept == []
        assert states_modified == states

        # Test 2: Empty swap list, neighboring proposal
        REXEE = get_REXEE_instance(params_dict)
        REXEE.proposal = 'neighboring'  # n_ex will be set to 1 automatically.
        states = [0, 6, 7, 8]  # No swappable pairs
        f = copy.deepcopy(dhdl_files)
        pattern, swap_list, swap_index_accept, states_modified = REXEE.get_swapping_pattern(f, states)
        print(f'2: {swap_index_accept} {states_modified}')
        assert REXEE.n_empty_swappable == 1
        assert REXEE.n_swap_attempts == 0
        assert REXEE.n_rejected == 0
        assert pattern == [0, 1, 2, 3]
        assert swap_list == []
        assert swap_index_accept == []
        assert states_modified == states

        # Test 3: Single swap (proposal = 'single')
        random.seed(0)
        REXEE = get_REXEE_instance(params_dict)
        REXEE.verbose = True
        REXEE.proposal = 'single'  # n_ex will be set to 1 automatically.
        states = [5, 2, 2, 8]  # swappable pairs: [(0, 1), (0, 2), (1, 2)], swap = (1, 2), accept
        f = copy.deepcopy(dhdl_files)
        pattern, swap_list, swap_index_accept, states_modified = REXEE.get_swapping_pattern(f, states)
        assert REXEE.n_swap_attempts == 1
        assert REXEE.n_rejected == 0
        assert pattern == [0, 2, 1, 3]
        assert swap_list == [(1, 2)]
        assert swap_index_accept == [[-1, -1]]
        assert states_modified == states

        # Test 4: Neighboring swap
        random.seed(0)
        REXEE = get_REXEE_instance(params_dict)
        REXEE.proposal = 'neighboring'  # n_ex will be set to 1 automatically.
        states = [5, 2, 2, 8]  # swappable pairs: [(0, 1), (0, 2), (1, 2)], swap = (1, 2), accept
        f = copy.deepcopy(dhdl_files)
        pattern, swap_list, swap_index_accept, states_modified = REXEE.get_swapping_pattern(f, states)
        assert REXEE.n_swap_attempts == 1
        assert REXEE.n_rejected == 0
        assert pattern == [0, 2, 1, 3]
        assert swap_list == [(1, 2)]
        assert swap_index_accept == [[-1, -1]]
        assert states_modified == states

        # Test 5: Exhaustive swaps that end up in a single swap
        random.seed(0)
        REXEE = get_REXEE_instance(params_dict)
        REXEE.proposal = 'exhaustive'
        states = [5, 2, 2, 8]  # swappable pairs: [(0, 1), (0, 2), (1, 2)], swap = (1, 2), accept
        f = copy.deepcopy(dhdl_files)
        pattern, swap_list, swap_index_accept, states_modified = REXEE.get_swapping_pattern(f, states)
        assert REXEE.n_swap_attempts == 1
        assert REXEE.n_rejected == 0
        assert pattern == [0, 2, 1, 3]
        assert swap_list == [(1, 2)]
        assert swap_index_accept == [[-1, -1]]
        assert states_modified == states

        # Test 6: Exhaustive swaps that involve multiple attempted swaps
        random.seed(0)
        REXEE = get_REXEE_instance(params_dict)
        REXEE.proposal = 'exhaustive'
        states = [4, 2, 4, 3]  # swappable pairs: [(0, 1), (0, 2), (0, 3), (1, 2), (2, 3)]; swap 1: (2, 3), accepted; swap 2: (0, 1), accept  # noqa: E501
        f = copy.deepcopy(dhdl_files)
        pattern, swap_list, swap_index_accept, states_modified = REXEE.get_swapping_pattern(f, states)
        assert REXEE.n_swap_attempts == 2   # \Delta is negative for both swaps -> both accepted
        assert REXEE.n_rejected == 0
        assert pattern == [1, 0, 3, 2]
        assert swap_list == [(2, 3), (0, 1)]
        assert swap_index_accept == [[-1, -1], [-1, -1]]
        assert states_modified == states

        # Test 7: REXEE.proposal is set to exhaustive but there is only one swappable pair anyway.
        random.seed(0)
        REXEE = get_REXEE_instance(params_dict)
        REXEE.proposal = 'exhaustive'
        states = [0, 2, 2, 8]  # swappable pair: [(1, 2)], swap: (1, 2), accept
        f = copy.deepcopy(dhdl_files)
        pattern, swap_list, swap_index_accept, states_modified = REXEE.get_swapping_pattern(f, states)
        assert REXEE.n_swap_attempts == 1
        assert REXEE.n_rejected == 0
        assert pattern == [0, 2, 1, 3]
        assert swap_list == [(1, 2)]
        assert swap_index_accept == [[-1, -1]]
        assert states_modified == states

        # Test 8: modify_coords_fn is not None, so swap_bool is always True
        random.seed(0)
        REXEE = get_REXEE_instance(params_dict)
        REXEE.modify_coords_fn = 'Cool'
        states = [5, 2, 2, 8]  # swappable pairs: [(0, 1), (0, 2), (1, 2)], swap = (1, 2), accept
        f = copy.deepcopy(dhdl_files)
        pattern, swap_list, swap_index_accept, states_modified = REXEE.get_swapping_pattern(f, states)
        assert REXEE.n_swap_attempts == 1
        assert REXEE.n_rejected == 0
        assert pattern == [0, 2, 1, 3]
        assert swap_list == [(1, 2)]
        assert swap_index_accept == [[-1, -1]]
        assert states_modified == states

    def test_calc_prob_acc(self, capfd, params_dict):
        # k = 1.380649e-23; NA = 6.0221408e23; T = 298; kT = k * NA * T / 1000 = 2.4777098766670016
        REXEE = get_REXEE_instance(params_dict)
        # REXEE.state_ranges = [[0, 1, 2, 3, 4, 5], [1, 2, 3, 4, 5, 6], ..., [3, 4, 5, 6, 7, 8]]
        states = [5, 2, 2, 8]
        shifts = [0, 1, 2, 3]
        dhdl_files = [os.path.join(input_path, f"dhdl/dhdl_{i}.xvg") for i in range(4)]

        # Test 1
        swap = (0, 1)
        prob_acc = REXEE.calc_prob_acc(swap, dhdl_files, states, shifts)
        out, err = capfd.readouterr()
        # dU = (-9.1366697  + 11.0623788)/2.4777098766670016 ~ 0.7772 kT, so p_acc = 0.45968522728859024
        assert prob_acc == pytest.approx(0.45968522728859024)
        assert 'U^i_n - U^i_m = -3.69 kT, U^j_m - U^j_n = 4.46 kT, Total dU: 0.78 kT' in out

        # Test 2
        swap = (0, 2)
        prob_acc = REXEE.calc_prob_acc(swap, dhdl_files, states, shifts)
        out, err = capfd.readouterr()
        # dU = (-9.1366697 + 4.9963939)/2.4777098766670016 ~ -1.6710 kT, so p_acc = 1
        assert prob_acc == 1

    def test_accept_or_reject(self, params_dict):
        REXEE = get_REXEE_instance(params_dict)
        random.seed(0)
        swap_bool_1 = REXEE.accept_or_reject(0)
        swap_bool_2 = REXEE.accept_or_reject(0.8)  # rand = 0.844
        swap_bool_3 = REXEE.accept_or_reject(0.8)  # rand = 0.758

        assert REXEE.n_swap_attempts == 0  # since we didn't use get_swapping_pattern
        assert REXEE.n_rejected == 2
        assert swap_bool_1 is False
        assert swap_bool_2 is False
        assert swap_bool_3 is True

    def test_weight_correction(self, params_dict):
        REXEE = get_REXEE_instance(params_dict)

        # Case 1: Perform weight correction (N_cutoff reached)
        REXEE.N_cutoff = 5000
        REXEE.verbose = False  # just to increase code coverage
        weights = [[0, 10.304, 20.073, 29.364]]
        counts = [[31415, 45701, 55457, 59557]]
        weights = REXEE.weight_correction(weights, counts)
        assert np.allclose(weights, [
            [
                0,
                10.304 + np.log(31415 / 45701),
                20.073 + np.log(45701 / 55457),
                29.364 + np.log(55457 / 59557),
            ]
        ])  # noqa: E501

        # Case 2: Perform weight correction (N_cutoff not reached by both N_k and N_{k-1})
        REXEE.verbose = True
        weights = [[0, 10.304, 20.073, 29.364]]
        counts = [[3141, 4570, 5545, 5955]]
        weights = REXEE.weight_correction(weights, counts)
        assert np.allclose(weights, [[0, 10.304, 20.073, 29.364 + np.log(5545 / 5955)]])

    def test_combine_weights(self, params_dict):
        """
        Here we just test the combined weights.
        """
        REXEE = get_REXEE_instance(params_dict)
        REXEE.n_tot = 6
        REXEE.n_sub = 4
        REXEE.s = 1
        REXEE.n_sim = 3
        REXEE.state_ranges = [[0, 1, 2, 3], [1, 2, 3, 4], [2, 3, 4, 5]]

        # Test 1: simple means
        weights = [[0, 2.1, 4.0, 3.7], [0, 1.7, 1.2, 2.6], [0, -0.4, 0.9, 1.9]]
        w, g_vec = REXEE.combine_weights(weights)
        assert np.allclose(w, [
            [0, 2.1, 3.9, 3.5],
            [0, 1.8, 1.4, 2.75],
            [0, -0.4, 0.95, 1.95]])
        assert np.allclose(list(g_vec), [0, 2.1, 3.9, 3.5, 4.85, 5.85])

        # Test 2: weighted means
        weights = [[0, 2.1, 4.0, 3.7], [0, 1.7, 1.2, 2.6], [0, -0.4, 0.9, 1.9]]
        errors = [[0, 0.1, 0.15, 0.1], [0, 0.12, 0.1, 0.12], [0, 0.12, 0.15, 0.1]]
        w_2, g_vec_2 = REXEE.combine_weights(weights, errors)
        assert np.allclose(w_2, [
            [0, 2.1, 3.86140725, 3.45417313],
            [0, 1.76140725, 1.35417313, 2.71436889],
            [0, -0.40723412, 0.95296164, 1.95296164]])
        assert np.allclose(list(g_vec_2), [0, 2.1, 3.861407249466951, 3.4541731330165306, 4.814368891580968, 5.814368891580968])  # noqa: E501

        # Test 3: MT-REXEE
        REXEE.n_tot = 27
        REXEE.n_sub = 9
        REXEE.s = 9
        REXEE.n_sim = 3
        REXEE.state_ranges = [[0, 1, 2, 3, 4, 5, 6, 7, 8],
                              [9, 10, 11, 12, 13, 14, 15, 16, 17],
                              [18, 19, 20, 21, 22, 23, 24, 25, 26]]
        weights = [[0.0, 0.03813, 0.08744, 0.58124, 1.42376, 1.86745, 3.24031, 3.09609, 3.5702],
                   [0.0, 0.26761, 0.12656, 1.28994, 2.58161, 3.40522, 5.14597, 5.1271, 4.71232],
                   [0.0, -0.24036, -0.21415, 0.90212, 1.88597, 3.5445, 4.62079, 4.48149, 4.84671]]
        w_3, g_vec_3 = REXEE.combine_weights(weights)
        assert np.allclose(list(g_vec_3), [0.0, 0.03813, 0.08744, 0.58124, 1.42376, 1.86745, 3.24031, 3.09609, 3.5702, 0.0, 0.26761, 0.12656, 1.28994, 2.58161, 3.40522, 5.14597, 5.1271, 4.71232, 0.0, -0.24036, -0.21415, 0.90212, 1.88597, 3.5445, 4.62079, 4.48149, 4.84671])  # noqa: E501

    def test_histogram_correction(self, params_dict):
        REXEE = get_REXEE_instance(params_dict)
        REXEE.n_tot = 6
        REXEE.n_sub = 5
        REXEE.s = 1
        REXEE.n_sim = 2
        REXEE.state_ranges = [[0, 1, 2, 3, 4], [1, 2, 3, 4, 5]]
        hist = [[416, 332, 130, 71, 61], [303, 181, 123, 143, 260]]

        hist_modified = REXEE.histogram_correction(hist)
        assert hist_modified == [[416, 332, 161, 98, 98], [332, 161, 98, 98, 178]]

    def test_default_coords_fn(self, params_dict):
        def check_file(true_output, test_output):
            for true_line, test_line in zip(true_output, test_output):
                assert len(true_line) == len(test_line)
                true_sep_line = true_line.split(' ')
                while '' in true_sep_line:
                    true_sep_line.remove('')
                test_sep_line = test_line.split(' ')
                while '' in test_sep_line:
                    test_sep_line.remove('')
                if len(true_sep_line) == 9:
                    assert true_line[0:2] == test_line[0:2]
                    assert np.allclose(np.array(true_line[3:5], dtype=float), np.array(test_line[3:5], dtype=float))
                    assert true_line[6:8] == test_line[6:8]
                else:
                    assert true_line == test_line
        REXEE = get_REXEE_instance(params_dict)
        os.system(f'cp {input_path}/coord_swap/residue_connect.csv .')
        os.system(f'cp {input_path}/coord_swap/atom_name_mapping.csv .')
        os.system(f'cp {input_path}/coord_swap/residue_swap_map.csv .')
        REXEE.default_coords_fn(f'{input_path}/coord_swap/sim_A/confout_backup.gro', f'{input_path}/coord_swap/sim_B/confout_backup.gro', [-1, -1])  # noqa: E501

        true_output_A = open(f'{input_path}/coord_swap/output_A.gro', 'r').readlines()
        test_output_A = open(f'{input_path}/coord_swap/sim_B/confout.gro', 'r').readlines()
        true_output_B = open(f'{input_path}/coord_swap/output_B.gro', 'r').readlines()
        test_output_B = open(f'{input_path}/coord_swap/sim_A/confout.gro', 'r').readlines()

        os.remove('residue_connect.csv')
        os.remove('residue_swap_map.csv')

        check_file(true_output_A, test_output_A)
        check_file(true_output_B, test_output_B)

        os.system(f'cp {input_path}/coord_swap/residue_connect_alt.csv residue_connect.csv')
        os.system(f'cp {input_path}/coord_swap/atom_name_mapping_alt.csv atom_name_mapping.csv')
        os.system(f'cp {input_path}/coord_swap/residue_swap_map_alt.csv residue_swap_map.csv')
        REXEE.default_coords_fn(f'{input_path}/coord_swap/sim_C/confout_backup.gro', f'{input_path}/coord_swap/sim_D/confout_backup.gro', [-1, -1])  # noqa: E501

        true_output_C = open(f'{input_path}/coord_swap/output_C.gro', 'r').readlines()
        test_output_C = open(f'{input_path}/coord_swap/sim_D/confout.gro', 'r').readlines()
        true_output_D = open(f'{input_path}/coord_swap/output_D.gro', 'r').readlines()
        test_output_D = open(f'{input_path}/coord_swap/sim_C/confout.gro', 'r').readlines()

        check_file(true_output_C, test_output_C)
        check_file(true_output_D, test_output_D)
        os.remove('residue_connect.csv')
        os.remove('residue_swap_map.csv')
        os.remove('atom_name_mapping.csv')
        os.remove(f'{input_path}/coord_swap/sim_A/confout.gro')
        os.remove(f'{input_path}/coord_swap/sim_B/confout.gro')
        os.remove(f'{input_path}/coord_swap/sim_C/confout.gro')
        os.remove(f'{input_path}/coord_swap/sim_D/confout.gro')

    def test_process_top(self, params_dict):
        import pandas as pd

        REXEE = get_REXEE_instance(params_dict)
        REXEE.gro = [f'{input_path}/coord_swap/A-B.gro',
                     f'{input_path}/coord_swap/B-C.gro',
                     f'{input_path}/coord_swap/C-D.gro',
                     f'{input_path}/coord_swap/D-E.gro',
                     f'{input_path}/coord_swap/E-F.gro']
        REXEE.resname_list = ['A2B', 'B2C', 'C2D', 'D2E', 'E2F']
        REXEE.swap_rep_pattern = [[[0, 1], [1, 0]], [[1, 1], [2, 0]], [[2, 1], [3, 0]], [[3, 1], [4, 0]]]
        REXEE.top = [f'{input_path}/coord_swap/A-B.top',
                     f'{input_path}/coord_swap/B-C.top',
                     f'{input_path}/coord_swap/C-D.top',
                     f'{input_path}/coord_swap/D-E.top',
                     f'{input_path}/coord_swap/E-F.top']
        REXEE.process_top()
        test_res_connect = pd.read_csv('residue_connect.csv')
        test_swap_map = pd.read_csv('residue_swap_map.csv')
        true_res_connect = pd.read_csv(f'{input_path}/coord_swap/residue_connect.csv')
        true_swap_map = pd.read_csv(f'{input_path}/coord_swap/residue_swap_map.csv')

        assert true_res_connect.equals(test_res_connect)
        assert true_swap_map.equals(test_swap_map)

        os.remove('atom_name_mapping.csv')
        os.remove('residue_connect.csv')
        os.remove('residue_swap_map.csv')<|MERGE_RESOLUTION|>--- conflicted
+++ resolved
@@ -693,11 +693,7 @@
         ]
         swappables, swap_index, states_for_swap = REXEE.identify_swappable_pairs(states, REXEE.state_ranges, dhdl_files)  # noqa: E501
 
-<<<<<<< HEAD
-        assert swappables[0] == [0, 1]
-=======
         assert swappables == [[0, 1]]
->>>>>>> 059e4fc7
         assert swap_index[0][0] in [14, 15, 16]
         assert swap_index[0][1] in [10, 12, 16, 19]
         assert states_for_swap[0] == [6, 7]
