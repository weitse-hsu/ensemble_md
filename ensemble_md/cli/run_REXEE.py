--- conflicted
+++ resolved
@@ -318,13 +318,8 @@
                     if rank == 0:
                         # If previous swaps were performed undo them
                         for j in range(REXEE.n_sim):
-<<<<<<< HEAD
                             gro_backup = f'{REXEE.working_dir}/sim_{j}/iteration_{i-1}/confout_backup.gro'
                             gro = f'{REXEE.working_dir}/sim_{j}/iteration_{i-1}/confout.gro'
-=======
-                            gro_backup = f'{REXEE.working_dir}/sim_{swap_list[j][0]}/iteration_{i-1}/confout_backup.gro'  # noqa: E501
-                            gro = f'{REXEE.working_dir}/sim_{swap_list[j][0]}/iteration_{i-1}/confout.gro'
->>>>>>> 18eff2f1
                             if os.path.exists(gro_backup):
                                 os.rename(gro_backup, gro)
 
